/*
 * Licensed to Elasticsearch under one or more contributor
 * license agreements. See the NOTICE file distributed with
 * this work for additional information regarding copyright
 * ownership. Elasticsearch licenses this file to you under
 * the Apache License, Version 2.0 (the "License"); you may
 * not use this file except in compliance with the License.
 * You may obtain a copy of the License at
 *
 *    http://www.apache.org/licenses/LICENSE-2.0
 *
 * Unless required by applicable law or agreed to in writing,
 * software distributed under the License is distributed on an
 * "AS IS" BASIS, WITHOUT WARRANTIES OR CONDITIONS OF ANY
 * KIND, either express or implied.  See the License for the
 * specific language governing permissions and limitations
 * under the License.
 */

package org.elasticsearch.repositories.blobstore;

import org.apache.logging.log4j.message.ParameterizedMessage;
import org.apache.lucene.index.CorruptIndexException;
import org.apache.lucene.index.IndexCommit;
import org.apache.lucene.index.IndexFormatTooNewException;
import org.apache.lucene.index.IndexFormatTooOldException;
import org.apache.lucene.index.IndexNotFoundException;
import org.apache.lucene.index.IndexWriter;
import org.apache.lucene.index.IndexWriterConfig;
import org.apache.lucene.index.SegmentInfos;
import org.apache.lucene.store.IOContext;
import org.apache.lucene.store.IndexInput;
import org.apache.lucene.store.IndexOutput;
import org.apache.lucene.store.RateLimiter;
import org.apache.lucene.util.BytesRef;
import org.apache.lucene.util.BytesRefBuilder;
import org.apache.lucene.util.SetOnce;
import org.elasticsearch.ElasticsearchParseException;
import org.elasticsearch.ExceptionsHelper;
import org.elasticsearch.ResourceNotFoundException;
import org.elasticsearch.Version;
import org.elasticsearch.cluster.metadata.IndexMetaData;
import org.elasticsearch.cluster.metadata.MetaData;
import org.elasticsearch.cluster.metadata.RepositoryMetaData;
import org.elasticsearch.cluster.node.DiscoveryNode;
import org.elasticsearch.common.Numbers;
import org.elasticsearch.common.Strings;
import org.elasticsearch.common.UUIDs;
import org.elasticsearch.common.blobstore.BlobContainer;
import org.elasticsearch.common.blobstore.BlobMetaData;
import org.elasticsearch.common.blobstore.BlobPath;
import org.elasticsearch.common.blobstore.BlobStore;
import org.elasticsearch.common.blobstore.fs.FsBlobContainer;
import org.elasticsearch.common.bytes.BytesArray;
import org.elasticsearch.common.bytes.BytesReference;
import org.elasticsearch.common.collect.Tuple;
import org.elasticsearch.common.component.AbstractLifecycleComponent;
import org.elasticsearch.common.compress.NotXContentException;
import org.elasticsearch.common.io.stream.BytesStreamOutput;
import org.elasticsearch.common.io.stream.OutputStreamStreamOutput;
import org.elasticsearch.common.io.stream.StreamOutput;
import org.elasticsearch.common.lucene.Lucene;
import org.elasticsearch.common.lucene.store.InputStreamIndexInput;
import org.elasticsearch.common.metrics.CounterMetric;
import org.elasticsearch.common.settings.Settings;
import org.elasticsearch.common.unit.ByteSizeUnit;
import org.elasticsearch.common.unit.ByteSizeValue;
import org.elasticsearch.common.util.iterable.Iterables;
import org.elasticsearch.common.util.set.Sets;
import org.elasticsearch.common.xcontent.LoggingDeprecationHandler;
import org.elasticsearch.common.xcontent.NamedXContentRegistry;
import org.elasticsearch.common.xcontent.ToXContent;
import org.elasticsearch.common.xcontent.XContentBuilder;
import org.elasticsearch.common.xcontent.XContentFactory;
import org.elasticsearch.common.xcontent.XContentHelper;
import org.elasticsearch.common.xcontent.XContentParser;
import org.elasticsearch.common.xcontent.XContentType;
import org.elasticsearch.core.internal.io.Streams;
import org.elasticsearch.index.shard.IndexShard;
import org.elasticsearch.index.shard.ShardId;
import org.elasticsearch.index.snapshots.IndexShardRestoreFailedException;
import org.elasticsearch.index.snapshots.IndexShardSnapshotException;
import org.elasticsearch.index.snapshots.IndexShardSnapshotFailedException;
import org.elasticsearch.index.snapshots.IndexShardSnapshotStatus;
import org.elasticsearch.index.snapshots.blobstore.BlobStoreIndexShardSnapshot;
import org.elasticsearch.index.snapshots.blobstore.BlobStoreIndexShardSnapshots;
import org.elasticsearch.index.snapshots.blobstore.RateLimitingInputStream;
import org.elasticsearch.index.snapshots.blobstore.SlicedInputStream;
import org.elasticsearch.index.snapshots.blobstore.SnapshotFiles;
import org.elasticsearch.index.store.Store;
import org.elasticsearch.index.store.StoreFileMetaData;
import org.elasticsearch.indices.recovery.RecoveryState;
import org.elasticsearch.repositories.IndexId;
import org.elasticsearch.repositories.Repository;
import org.elasticsearch.repositories.RepositoryData;
import org.elasticsearch.repositories.RepositoryException;
import org.elasticsearch.repositories.RepositoryVerificationException;
import org.elasticsearch.snapshots.InvalidSnapshotNameException;
import org.elasticsearch.snapshots.SnapshotCreationException;
import org.elasticsearch.snapshots.SnapshotException;
import org.elasticsearch.snapshots.SnapshotId;
import org.elasticsearch.snapshots.SnapshotInfo;
import org.elasticsearch.snapshots.SnapshotMissingException;
import org.elasticsearch.snapshots.SnapshotShardFailure;
import org.elasticsearch.threadpool.ThreadPool;

import java.io.FilterInputStream;
import java.io.IOException;
import java.io.InputStream;
import java.nio.file.DirectoryNotEmptyException;
import java.nio.file.FileAlreadyExistsException;
import java.nio.file.NoSuchFileException;
import java.util.ArrayList;
import java.util.Arrays;
import java.util.Collection;
import java.util.Collections;
import java.util.HashMap;
import java.util.List;
import java.util.Map;
import java.util.Set;
import java.util.stream.Collectors;

import static java.util.Collections.emptyMap;
import static java.util.Collections.unmodifiableMap;
import static org.elasticsearch.index.snapshots.blobstore.BlobStoreIndexShardSnapshot.FileInfo.canonicalName;

/**
 * BlobStore - based implementation of Snapshot Repository
 * <p>
 * This repository works with any {@link BlobStore} implementation. The blobStore could be (and preferred) lazy initialized in
 * {@link #createBlobStore()}.
 * <p>
 * BlobStoreRepository maintains the following structure in the blob store
 * <pre>
 * {@code
 *   STORE_ROOT
 *   |- index-N           - list of all snapshot ids and the indices belonging to each snapshot, N is the generation of the file
 *   |- index.latest      - contains the numeric value of the latest generation of the index file (i.e. N from above)
 *   |- incompatible-snapshots - list of all snapshot ids that are no longer compatible with the current version of the cluster
 *   |- snap-20131010 - JSON serialized Snapshot for snapshot "20131010"
 *   |- meta-20131010.dat - JSON serialized MetaData for snapshot "20131010" (includes only global metadata)
 *   |- snap-20131011 - JSON serialized Snapshot for snapshot "20131011"
 *   |- meta-20131011.dat - JSON serialized MetaData for snapshot "20131011"
 *   .....
 *   |- indices/ - data for all indices
 *      |- Ac1342-B_x/ - data for index "foo" which was assigned the unique id of Ac1342-B_x in the repository
 *      |  |- meta-20131010.dat - JSON Serialized IndexMetaData for index "foo"
 *      |  |- 0/ - data for shard "0" of index "foo"
 *      |  |  |- __1 \
 *      |  |  |- __2 |
 *      |  |  |- __3 |- files from different segments see snapshot-* for their mappings to real segment files
 *      |  |  |- __4 |
 *      |  |  |- __5 /
 *      |  |  .....
 *      |  |  |- snap-20131010.dat - JSON serialized BlobStoreIndexShardSnapshot for snapshot "20131010"
 *      |  |  |- snap-20131011.dat - JSON serialized BlobStoreIndexShardSnapshot for snapshot "20131011"
 *      |  |  |- list-123 - JSON serialized BlobStoreIndexShardSnapshot for snapshot "20131011"
 *      |  |
 *      |  |- 1/ - data for shard "1" of index "foo"
 *      |  |  |- __1
 *      |  |  .....
 *      |  |
 *      |  |-2/
 *      |  ......
 *      |
 *      |- 1xB0D8_B3y/ - data for index "bar" which was assigned the unique id of 1xB0D8_B3y in the repository
 *      ......
 * }
 * </pre>
 */
public abstract class BlobStoreRepository extends AbstractLifecycleComponent implements Repository {

    protected final RepositoryMetaData metadata;

    protected final NamedXContentRegistry namedXContentRegistry;

    private static final int BUFFER_SIZE = 4096;

    private static final String SNAPSHOT_PREFIX = "snap-";

    private static final String SNAPSHOT_CODEC = "snapshot";

    private static final String INDEX_FILE_PREFIX = "index-";

    private static final String INDEX_LATEST_BLOB = "index.latest";

    private static final String INCOMPATIBLE_SNAPSHOTS_BLOB = "incompatible-snapshots";

    private static final String TESTS_FILE = "tests-";

    private static final String METADATA_NAME_FORMAT = "meta-%s.dat";

    private static final String METADATA_CODEC = "metadata";

    private static final String INDEX_METADATA_CODEC = "index-metadata";

    private static final String SNAPSHOT_NAME_FORMAT = SNAPSHOT_PREFIX + "%s.dat";

    private static final String SNAPSHOT_INDEX_PREFIX = "index-";

    private static final String SNAPSHOT_INDEX_NAME_FORMAT = SNAPSHOT_INDEX_PREFIX + "%s";

    private static final String SNAPSHOT_INDEX_CODEC = "snapshots";

    private static final String DATA_BLOB_PREFIX = "__";

    private final RateLimiter snapshotRateLimiter;

    private final RateLimiter restoreRateLimiter;

    private final CounterMetric snapshotRateLimitingTimeInNanos = new CounterMetric();

    private final CounterMetric restoreRateLimitingTimeInNanos = new CounterMetric();

    private ChecksumBlobStoreFormat<MetaData> globalMetaDataFormat;

    private ChecksumBlobStoreFormat<IndexMetaData> indexMetaDataFormat;

    private ChecksumBlobStoreFormat<SnapshotInfo> snapshotFormat;

    private final boolean readOnly;

    private final ChecksumBlobStoreFormat<BlobStoreIndexShardSnapshot> indexShardSnapshotFormat;

    private final ChecksumBlobStoreFormat<BlobStoreIndexShardSnapshots> indexShardSnapshotsFormat;

    private final Object lock = new Object();

    private final SetOnce<BlobContainer> blobContainer = new SetOnce<>();

    private final SetOnce<BlobStore> blobStore = new SetOnce<>();

    /**
     * Constructs new BlobStoreRepository
     *
     * @param metadata       The metadata for this repository including name and settings
     * @param globalSettings Settings for the node this repository object is created on
     */
    protected BlobStoreRepository(RepositoryMetaData metadata, Settings globalSettings, NamedXContentRegistry namedXContentRegistry) {
        super(globalSettings);
        this.metadata = metadata;
        this.namedXContentRegistry = namedXContentRegistry;
        snapshotRateLimiter = getRateLimiter(metadata.settings(), "max_snapshot_bytes_per_sec", new ByteSizeValue(40, ByteSizeUnit.MB));
        restoreRateLimiter = getRateLimiter(metadata.settings(), "max_restore_bytes_per_sec", new ByteSizeValue(40, ByteSizeUnit.MB));
        readOnly = metadata.settings().getAsBoolean("readonly", false);

        indexShardSnapshotFormat = new ChecksumBlobStoreFormat<>(SNAPSHOT_CODEC, SNAPSHOT_NAME_FORMAT,
            BlobStoreIndexShardSnapshot::fromXContent, namedXContentRegistry, isCompress());
        indexShardSnapshotsFormat = new ChecksumBlobStoreFormat<>(SNAPSHOT_INDEX_CODEC, SNAPSHOT_INDEX_NAME_FORMAT,
            BlobStoreIndexShardSnapshots::fromXContent, namedXContentRegistry, isCompress());
        ByteSizeValue chunkSize = chunkSize();
        if (chunkSize != null && chunkSize.getBytes() <= 0) {
            throw new IllegalArgumentException("the chunk size cannot be negative: [" + chunkSize + "]");
        }
    }

    @Override
    protected void doStart() {
        globalMetaDataFormat = new ChecksumBlobStoreFormat<>(METADATA_CODEC, METADATA_NAME_FORMAT,
            MetaData::fromXContent, namedXContentRegistry, isCompress());
        indexMetaDataFormat = new ChecksumBlobStoreFormat<>(INDEX_METADATA_CODEC, METADATA_NAME_FORMAT,
            IndexMetaData::fromXContent, namedXContentRegistry, isCompress());
        snapshotFormat = new ChecksumBlobStoreFormat<>(SNAPSHOT_CODEC, SNAPSHOT_NAME_FORMAT,
            SnapshotInfo::fromXContentInternal, namedXContentRegistry, isCompress());
    }

    @Override
    protected void doStop() {}

    @Override
    protected void doClose() {
        BlobStore store;
        // to close blobStore if blobStore initialization is started during close
        synchronized (lock) {
            store = blobStore.get();
        }
        if (store != null) {
            try {
                store.close();
            } catch (Exception t) {
                logger.warn("cannot close blob store", t);
            }
        }
    }

    // package private, only use for testing
    BlobContainer getBlobContainer() {
        return blobContainer.get();
    }

    // for test purposes only
    protected BlobStore getBlobStore() {
        return blobStore.get();
    }

    /**
     * maintains single lazy instance of {@link BlobContainer}
     */
    protected BlobContainer blobContainer() {
        assertSnapshotOrGenericThread();

        BlobContainer blobContainer = this.blobContainer.get();
        if (blobContainer == null) {
           synchronized (lock) {
               blobContainer = this.blobContainer.get();
               if (blobContainer == null) {
                   blobContainer = blobStore().blobContainer(basePath());
                   this.blobContainer.set(blobContainer);
               }
           }
        }

        return blobContainer;
    }

    /**
     * maintains single lazy instance of {@link BlobStore}
     */
    protected BlobStore blobStore() {
        assertSnapshotOrGenericThread();

        BlobStore store = blobStore.get();
        if (store == null) {
            synchronized (lock) {
                store = blobStore.get();
                if (store == null) {
                    if (lifecycle.started() == false) {
                        throw new RepositoryException(metadata.name(), "repository is not in started state");
                    }
                    try {
                        store = createBlobStore();
                    } catch (RepositoryException e) {
                        throw e;
                    } catch (Exception e) {
                        throw new RepositoryException(metadata.name(), "cannot create blob store" , e);
                    }
                    blobStore.set(store);
                }
            }
        }
        return store;
    }

    /**
     * Creates new BlobStore to read and write data.
     */
    protected abstract BlobStore createBlobStore() throws Exception;

    /**
     * Returns base path of the repository
     */
    protected abstract BlobPath basePath();

    /**
     * Returns true if metadata and snapshot files should be compressed
     *
     * @return true if compression is needed
     */
    protected boolean isCompress() {
        return false;
    }

    /**
     * Returns data file chunk size.
     * <p>
     * This method should return null if no chunking is needed.
     *
     * @return chunk size
     */
    protected ByteSizeValue chunkSize() {
        return null;
    }

    @Override
    public RepositoryMetaData getMetadata() {
        return metadata;
    }

    @Override
    public void initializeSnapshot(SnapshotId snapshotId, List<IndexId> indices, MetaData clusterMetaData) {
        if (isReadOnly()) {
            throw new RepositoryException(metadata.name(), "cannot create snapshot in a readonly repository");
        }
        try {
            final String snapshotName = snapshotId.getName();
            // check if the snapshot name already exists in the repository
            final RepositoryData repositoryData = getRepositoryData();
            if (repositoryData.getAllSnapshotIds().stream().anyMatch(s -> s.getName().equals(snapshotName))) {
                throw new InvalidSnapshotNameException(metadata.name(), snapshotId.getName(), "snapshot with the same name already exists");
            }
            if (snapshotFormat.exists(blobContainer(), snapshotId.getUUID())) {
                throw new InvalidSnapshotNameException(metadata.name(), snapshotId.getName(), "snapshot with the same name already exists");
            }

            // Write Global MetaData
            globalMetaDataFormat.write(clusterMetaData, blobContainer(), snapshotId.getUUID());

            // write the index metadata for each index in the snapshot
            for (IndexId index : indices) {
                final IndexMetaData indexMetaData = clusterMetaData.index(index.getName());
                final BlobPath indexPath = basePath().add("indices").add(index.getId());
                final BlobContainer indexMetaDataBlobContainer = blobStore().blobContainer(indexPath);
                indexMetaDataFormat.write(indexMetaData, indexMetaDataBlobContainer, snapshotId.getUUID());
            }
        } catch (IOException ex) {
            throw new SnapshotCreationException(metadata.name(), snapshotId, ex);
        }
    }

    @Override
    public void deleteSnapshot(SnapshotId snapshotId, long repositoryStateId) {
        if (isReadOnly()) {
            throw new RepositoryException(metadata.name(), "cannot delete snapshot from a readonly repository");
        }

        final RepositoryData repositoryData = getRepositoryData();
        SnapshotInfo snapshot = null;
        try {
            snapshot = getSnapshotInfo(snapshotId);
        } catch (SnapshotMissingException ex) {
            throw ex;
        } catch (IllegalStateException | SnapshotException | ElasticsearchParseException ex) {
            logger.warn(() -> new ParameterizedMessage("cannot read snapshot file [{}]", snapshotId), ex);
        }

        try {
            // Delete snapshot from the index file, since it is the maintainer of truth of active snapshots
            final RepositoryData updatedRepositoryData = repositoryData.removeSnapshot(snapshotId);
            writeIndexGen(updatedRepositoryData, repositoryStateId);

            // delete the snapshot file
            deleteSnapshotBlobIgnoringErrors(snapshot, snapshotId.getUUID());
            // delete the global metadata file
            deleteGlobalMetaDataBlobIgnoringErrors(snapshot, snapshotId.getUUID());

            // Now delete all indices
            if (snapshot != null) {
                final List<String> indices = snapshot.indices();
                for (String index : indices) {
                    final IndexId indexId = repositoryData.resolveIndexId(index);

                    IndexMetaData indexMetaData = null;
                    try {
                        indexMetaData = getSnapshotIndexMetaData(snapshotId, indexId);
                    } catch (ElasticsearchParseException | IOException ex) {
                        logger.warn(() ->
                            new ParameterizedMessage("[{}] [{}] failed to read metadata for index", snapshotId, index), ex);
                    }

                    deleteIndexMetaDataBlobIgnoringErrors(snapshot, indexId);

                    if (indexMetaData != null) {
                        for (int shardId = 0; shardId < indexMetaData.getNumberOfShards(); shardId++) {
                            try {
                                delete(snapshotId, snapshot.version(), indexId, new ShardId(indexMetaData.getIndex(), shardId));
                            } catch (SnapshotException ex) {
                                final int finalShardId = shardId;
                                logger.warn(() -> new ParameterizedMessage("[{}] failed to delete shard data for shard [{}][{}]",
                                    snapshotId, index, finalShardId), ex);
                            }
                        }
                    }
                }
            }

            // cleanup indices that are no longer part of the repository
            final Collection<IndexId> indicesToCleanUp = Sets.newHashSet(repositoryData.getIndices().values());
            indicesToCleanUp.removeAll(updatedRepositoryData.getIndices().values());
            final BlobContainer indicesBlobContainer = blobStore().blobContainer(basePath().add("indices"));
            for (final IndexId indexId : indicesToCleanUp) {
                try {
                    indicesBlobContainer.deleteBlob(indexId.getId());
                } catch (DirectoryNotEmptyException dnee) {
                    // if the directory isn't empty for some reason, it will fail to clean up;
                    // we'll ignore that and accept that cleanup didn't fully succeed.
                    // since we are using UUIDs for path names, this won't be an issue for
                    // snapshotting indices of the same name
                    logger.debug(() -> new ParameterizedMessage("[{}] index [{}] no longer part of any snapshots in the repository, but failed to clean up " +
                            "its index folder due to the directory not being empty.", metadata.name(), indexId), dnee);
                } catch (IOException ioe) {
                    // a different IOException occurred while trying to delete - will just log the issue for now
                    logger.debug(() -> new ParameterizedMessage("[{}] index [{}] no longer part of any snapshots in the repository, but failed to clean up " +
                            "its index folder.", metadata.name(), indexId), ioe);
                }
            }
        } catch (IOException | ResourceNotFoundException ex) {
            throw new RepositoryException(metadata.name(), "failed to delete snapshot [" + snapshotId + "]", ex);
        }
    }

    private void deleteSnapshotBlobIgnoringErrors(final SnapshotInfo snapshotInfo, final String blobId) {
        try {
            snapshotFormat.delete(blobContainer(), blobId);
        } catch (IOException e) {
            if (snapshotInfo != null) {
                logger.warn(() -> new ParameterizedMessage("[{}] Unable to delete snapshot file [{}]",
                    snapshotInfo.snapshotId(), blobId), e);
            } else {
                logger.warn(() -> new ParameterizedMessage("Unable to delete snapshot file [{}]", blobId), e);
            }
        }
    }

    private void deleteGlobalMetaDataBlobIgnoringErrors(final SnapshotInfo snapshotInfo, final String blobId) {
        try {
            globalMetaDataFormat.delete(blobContainer(), blobId);
        } catch (IOException e) {
            if (snapshotInfo != null) {
                logger.warn(() -> new ParameterizedMessage("[{}] Unable to delete global metadata file [{}]",
                    snapshotInfo.snapshotId(), blobId), e);
            } else {
                logger.warn(() -> new ParameterizedMessage("Unable to delete global metadata file [{}]", blobId), e);
            }
        }
    }

    private void deleteIndexMetaDataBlobIgnoringErrors(final SnapshotInfo snapshotInfo, final IndexId indexId) {
        final SnapshotId snapshotId = snapshotInfo.snapshotId();
        BlobContainer indexMetaDataBlobContainer = blobStore().blobContainer(basePath().add("indices").add(indexId.getId()));
        try {
            indexMetaDataFormat.delete(indexMetaDataBlobContainer, snapshotId.getUUID());
        } catch (IOException ex) {
            logger.warn(() -> new ParameterizedMessage("[{}] failed to delete metadata for index [{}]", snapshotId, indexId.getName()), ex);
        }
    }

    /**
     * {@inheritDoc}
     */
    @Override
    public SnapshotInfo finalizeSnapshot(final SnapshotId snapshotId,
                                         final List<IndexId> indices,
                                         final long startTime,
                                         final String failure,
                                         final int totalShards,
                                         final List<SnapshotShardFailure> shardFailures,
                                         final long repositoryStateId,
                                         final boolean includeGlobalState) {
        SnapshotInfo blobStoreSnapshot = new SnapshotInfo(snapshotId,
            indices.stream().map(IndexId::getName).collect(Collectors.toList()),
            startTime, failure, System.currentTimeMillis(), totalShards, shardFailures,
            includeGlobalState);
        try {
            snapshotFormat.write(blobStoreSnapshot, blobContainer(), snapshotId.getUUID());
            final RepositoryData repositoryData = getRepositoryData();
            writeIndexGen(repositoryData.addSnapshot(snapshotId, blobStoreSnapshot.state(), indices), repositoryStateId);
        } catch (FileAlreadyExistsException ex) {
            // if another master was elected and took over finalizing the snapshot, it is possible
            // that both nodes try to finalize the snapshot and write to the same blobs, so we just
            // log a warning here and carry on
            throw new RepositoryException(metadata.name(), "Blob already exists while " +
                "finalizing snapshot, assume the snapshot has already been saved", ex);
        } catch (IOException ex) {
            throw new RepositoryException(metadata.name(), "failed to update snapshot in repository", ex);
        }
        return blobStoreSnapshot;
    }

    @Override
    public SnapshotInfo getSnapshotInfo(final SnapshotId snapshotId) {
        try {
            return snapshotFormat.read(blobContainer(), snapshotId.getUUID());
        } catch (NoSuchFileException ex) {
            throw new SnapshotMissingException(metadata.name(), snapshotId, ex);
        } catch (IOException | NotXContentException ex) {
            throw new SnapshotException(metadata.name(), snapshotId, "failed to get snapshots", ex);
        }
    }

    @Override
    public MetaData getSnapshotGlobalMetaData(final SnapshotId snapshotId) {
        try {
            return globalMetaDataFormat.read(blobContainer(), snapshotId.getUUID());
        } catch (NoSuchFileException ex) {
            throw new SnapshotMissingException(metadata.name(), snapshotId, ex);
        } catch (IOException ex) {
            throw new SnapshotException(metadata.name(), snapshotId, "failed to read global metadata", ex);
        }
    }

    @Override
    public IndexMetaData getSnapshotIndexMetaData(final SnapshotId snapshotId, final IndexId index) throws IOException {
        final BlobPath indexPath = basePath().add("indices").add(index.getId());
        return indexMetaDataFormat.read(blobStore().blobContainer(indexPath), snapshotId.getUUID());
    }

    /**
     * Configures RateLimiter based on repository and global settings
     *
     * @param repositorySettings repository settings
     * @param setting            setting to use to configure rate limiter
     * @param defaultRate        default limiting rate
     * @return rate limiter or null of no throttling is needed
     */
    private RateLimiter getRateLimiter(Settings repositorySettings, String setting, ByteSizeValue defaultRate) {
        ByteSizeValue maxSnapshotBytesPerSec = repositorySettings.getAsBytesSize(setting,
                settings.getAsBytesSize(setting, defaultRate));
        if (maxSnapshotBytesPerSec.getBytes() <= 0) {
            return null;
        } else {
            return new RateLimiter.SimpleRateLimiter(maxSnapshotBytesPerSec.getMbFrac());
        }
    }

    @Override
    public long getSnapshotThrottleTimeInNanos() {
        return snapshotRateLimitingTimeInNanos.count();
    }

    @Override
    public long getRestoreThrottleTimeInNanos() {
        return restoreRateLimitingTimeInNanos.count();
    }

    protected void assertSnapshotOrGenericThread() {
        assert Thread.currentThread().getName().contains(ThreadPool.Names.SNAPSHOT)
            || Thread.currentThread().getName().contains(ThreadPool.Names.GENERIC) :
            "Expected current thread [" + Thread.currentThread() + "] to be the snapshot or generic thread.";
    }

    @Override
    public String startVerification() {
        try {
            if (isReadOnly()) {
                // TODO: add repository verification for read-only repositories

                // It's readonly - so there is not much we can do here to verify it apart try to create blobStore()
                // and check that is is accessible on the master
                blobStore();
                return null;
            } else {
                String seed = UUIDs.randomBase64UUID();
                byte[] testBytes = Strings.toUTF8Bytes(seed);
                BlobContainer testContainer = blobStore().blobContainer(basePath().add(testBlobPrefix(seed)));
                String blobName = "master.dat";
                BytesArray bytes = new BytesArray(testBytes);
                try (InputStream stream = bytes.streamInput()) {
                    testContainer.writeBlobAtomic(blobName, stream, bytes.length(), true);
                }
                return seed;
            }
        } catch (IOException exp) {
            throw new RepositoryVerificationException(metadata.name(), "path " + basePath() + " is not accessible on master node", exp);
        }
    }

    @Override
    public void endVerification(String seed) {
        if (isReadOnly()) {
            throw new UnsupportedOperationException("shouldn't be called");
        }
        try {
            blobStore().delete(basePath().add(testBlobPrefix(seed)));
        } catch (IOException exp) {
            throw new RepositoryVerificationException(metadata.name(), "cannot delete test data at " + basePath(), exp);
        }
    }

    @Override
    public RepositoryData getRepositoryData() {
        try {
            final long indexGen = latestIndexBlobId();
            final String snapshotsIndexBlobName = INDEX_FILE_PREFIX + Long.toString(indexGen);

            RepositoryData repositoryData;
            try (InputStream blob = blobContainer().readBlob(snapshotsIndexBlobName)) {
                BytesStreamOutput out = new BytesStreamOutput();
                Streams.copy(blob, out);
                // EMPTY is safe here because RepositoryData#fromXContent calls namedObject
                try (XContentParser parser = XContentHelper.createParser(NamedXContentRegistry.EMPTY,
                    LoggingDeprecationHandler.INSTANCE, out.bytes(), XContentType.JSON)) {
                    repositoryData = RepositoryData.snapshotsFromXContent(parser, indexGen);
                } catch (NotXContentException e) {
                    logger.warn("[{}] index blob is not valid x-content [{} bytes]", snapshotsIndexBlobName, out.bytes().length());
                    throw e;
                }
            }

            // now load the incompatible snapshot ids, if they exist
            try (InputStream blob = blobContainer().readBlob(INCOMPATIBLE_SNAPSHOTS_BLOB)) {
                BytesStreamOutput out = new BytesStreamOutput();
                Streams.copy(blob, out);
                try (XContentParser parser = XContentHelper.createParser(NamedXContentRegistry.EMPTY,
                    LoggingDeprecationHandler.INSTANCE, out.bytes(), XContentType.JSON)) {
                    repositoryData = repositoryData.incompatibleSnapshotsFromXContent(parser);
                }
            } catch (NoSuchFileException e) {
                if (isReadOnly()) {
                    logger.debug("[{}] Incompatible snapshots blob [{}] does not exist, the likely " +
                                 "reason is that there are no incompatible snapshots in the repository",
                                 metadata.name(), INCOMPATIBLE_SNAPSHOTS_BLOB);
                } else {
                    // write an empty incompatible-snapshots blob - we do this so that there
                    // is a blob present, which helps speed up some cloud-based repositories
                    // (e.g. S3), which retry if a blob is missing with exponential backoff,
                    // delaying the read of repository data and sometimes causing a timeout
                    writeIncompatibleSnapshots(RepositoryData.EMPTY);
                }
            }
            return repositoryData;
        } catch (NoSuchFileException ex) {
            // repository doesn't have an index blob, its a new blank repo
            return RepositoryData.EMPTY;
        } catch (IOException ioe) {
            throw new RepositoryException(metadata.name(), "could not read repository data from index blob", ioe);
        }
    }

    public static String testBlobPrefix(String seed) {
        return TESTS_FILE + seed;
    }

    @Override
    public boolean isReadOnly() {
        return readOnly;
    }

    protected void writeIndexGen(final RepositoryData repositoryData, final long repositoryStateId) throws IOException {
        assert isReadOnly() == false; // can not write to a read only repository
        final long currentGen = latestIndexBlobId();
        if (currentGen != repositoryStateId) {
            // the index file was updated by a concurrent operation, so we were operating on stale
            // repository data
            throw new RepositoryException(metadata.name(), "concurrent modification of the index-N file, expected current generation [" +
                                              repositoryStateId + "], actual current generation [" + currentGen +
                                              "] - possibly due to simultaneous snapshot deletion requests");
        }
        final long newGen = currentGen + 1;
        final BytesReference snapshotsBytes;
        try (BytesStreamOutput bStream = new BytesStreamOutput()) {
            try (StreamOutput stream = new OutputStreamStreamOutput(bStream)) {
                XContentBuilder builder = XContentFactory.contentBuilder(XContentType.JSON, stream);
                repositoryData.snapshotsToXContent(builder, ToXContent.EMPTY_PARAMS);
                builder.close();
            }
            snapshotsBytes = bStream.bytes();
        }
        // write the index file
        final String indexBlob = INDEX_FILE_PREFIX + Long.toString(newGen);
        logger.debug("Repository [{}] writing new index generational blob [{}]", metadata.name(), indexBlob);
        writeAtomic(indexBlob, snapshotsBytes, true);
        // delete the N-2 index file if it exists, keep the previous one around as a backup
        if (isReadOnly() == false && newGen - 2 >= 0) {
            final String oldSnapshotIndexFile = INDEX_FILE_PREFIX + Long.toString(newGen - 2);
            blobContainer().deleteBlobIgnoringIfNotExists(oldSnapshotIndexFile);
        }

        // write the current generation to the index-latest file
        final BytesReference genBytes;
        try (BytesStreamOutput bStream = new BytesStreamOutput()) {
            bStream.writeLong(newGen);
            genBytes = bStream.bytes();
        }
        logger.debug("Repository [{}] updating index.latest with generation [{}]", metadata.name(), newGen);
        writeAtomic(INDEX_LATEST_BLOB, genBytes, false);
    }

    /**
     * Writes the incompatible snapshot ids list to the `incompatible-snapshots` blob in the repository.
     *
     * Package private for testing.
     */
    void writeIncompatibleSnapshots(RepositoryData repositoryData) throws IOException {
        assert isReadOnly() == false; // can not write to a read only repository
        final BytesReference bytes;
        try (BytesStreamOutput bStream = new BytesStreamOutput()) {
            try (StreamOutput stream = new OutputStreamStreamOutput(bStream)) {
                XContentBuilder builder = XContentFactory.contentBuilder(XContentType.JSON, stream);
                repositoryData.incompatibleSnapshotsToXContent(builder, ToXContent.EMPTY_PARAMS);
                builder.close();
            }
            bytes = bStream.bytes();
        }
        // write the incompatible snapshots blob
        writeAtomic(INCOMPATIBLE_SNAPSHOTS_BLOB, bytes, false);
    }

    /**
     * Get the latest snapshot index blob id.  Snapshot index blobs are named index-N, where N is
     * the next version number from when the index blob was written.  Each individual index-N blob is
     * only written once and never overwritten.  The highest numbered index-N blob is the latest one
     * that contains the current snapshots in the repository.
     *
     * Package private for testing
     */
    long latestIndexBlobId() throws IOException {
        try {
            // First, try listing all index-N blobs (there should only be two index-N blobs at any given
            // time in a repository if cleanup is happening properly) and pick the index-N blob with the
            // highest N value - this will be the latest index blob for the repository.  Note, we do this
            // instead of directly reading the index.latest blob to get the current index-N blob because
            // index.latest is not written atomically and is not immutable - on every index-N change,
            // we first delete the old index.latest and then write the new one.  If the repository is not
            // read-only, it is possible that we try deleting the index.latest blob while it is being read
            // by some other operation (such as the get snapshots operation).  In some file systems, it is
            // illegal to delete a file while it is being read elsewhere (e.g. Windows).  For read-only
            // repositories, we read for index.latest, both because listing blob prefixes is often unsupported
            // and because the index.latest blob will never be deleted and re-written.
            return listBlobsToGetLatestIndexId();
        } catch (UnsupportedOperationException e) {
            // If its a read-only repository, listing blobs by prefix may not be supported (e.g. a URL repository),
            // in this case, try reading the latest index generation from the index.latest blob
            try {
                return readSnapshotIndexLatestBlob();
            } catch (NoSuchFileException nsfe) {
                return RepositoryData.EMPTY_REPO_GEN;
            }
        }
    }

    // package private for testing
    long readSnapshotIndexLatestBlob() throws IOException {
        try (InputStream blob = blobContainer().readBlob(INDEX_LATEST_BLOB)) {
            BytesStreamOutput out = new BytesStreamOutput();
            Streams.copy(blob, out);
            return Numbers.bytesToLong(out.bytes().toBytesRef());
        }
    }

    private long listBlobsToGetLatestIndexId() throws IOException {
        Map<String, BlobMetaData> blobs = blobContainer().listBlobsByPrefix(INDEX_FILE_PREFIX);
        long latest = RepositoryData.EMPTY_REPO_GEN;
        if (blobs.isEmpty()) {
            // no snapshot index blobs have been written yet
            return latest;
        }
        for (final BlobMetaData blobMetaData : blobs.values()) {
            final String blobName = blobMetaData.name();
            try {
                final long curr = Long.parseLong(blobName.substring(INDEX_FILE_PREFIX.length()));
                latest = Math.max(latest, curr);
            } catch (NumberFormatException nfe) {
                // the index- blob wasn't of the format index-N where N is a number,
                // no idea what this blob is but it doesn't belong in the repository!
                logger.debug("[{}] Unknown blob in the repository: {}", metadata.name(), blobName);
            }
        }
        return latest;
    }

    private void writeAtomic(final String blobName, final BytesReference bytesRef, boolean failIfAlreadyExists) throws IOException {
        try (InputStream stream = bytesRef.streamInput()) {
            blobContainer().writeBlobAtomic(blobName, stream, bytesRef.length(), failIfAlreadyExists);
        }
    }

    @Override
    public void snapshotShard(IndexShard shard, SnapshotId snapshotId, IndexId indexId, IndexCommit snapshotIndexCommit, IndexShardSnapshotStatus snapshotStatus) {
        SnapshotContext snapshotContext = new SnapshotContext(shard, snapshotId, indexId, snapshotStatus, System.currentTimeMillis());
        try {
            snapshotContext.snapshot(snapshotIndexCommit);
        } catch (Exception e) {
            snapshotStatus.moveToFailed(System.currentTimeMillis(), ExceptionsHelper.detailedMessage(e));
            if (e instanceof IndexShardSnapshotFailedException) {
                throw (IndexShardSnapshotFailedException) e;
            } else {
                throw new IndexShardSnapshotFailedException(shard.shardId(), e);
            }
        }
    }

    @Override
    public void restoreShard(IndexShard shard, SnapshotId snapshotId, Version version, IndexId indexId, ShardId snapshotShardId, RecoveryState recoveryState) {
        final RestoreContext snapshotContext = new RestoreContext(shard, snapshotId, version, indexId, snapshotShardId, recoveryState);
        try {
            snapshotContext.restore();
        } catch (Exception e) {
            throw new IndexShardRestoreFailedException(shard.shardId(), "failed to restore snapshot [" + snapshotId + "]", e);
        }
    }

    @Override
    public IndexShardSnapshotStatus getShardSnapshotStatus(SnapshotId snapshotId, Version version, IndexId indexId, ShardId shardId) {
        Context context = new Context(snapshotId, version, indexId, shardId);
        BlobStoreIndexShardSnapshot snapshot = context.loadSnapshot();
        return IndexShardSnapshotStatus.newDone(snapshot.startTime(), snapshot.time(),
            snapshot.incrementalFileCount(), snapshot.totalFileCount(),
            snapshot.incrementalSize(), snapshot.totalSize());
    }

    @Override
    public void verify(String seed, DiscoveryNode localNode) {
        assertSnapshotOrGenericThread();
        BlobContainer testBlobContainer = blobStore().blobContainer(basePath().add(testBlobPrefix(seed)));
        if (testBlobContainer.blobExists("master.dat")) {
            try  {
                BytesArray bytes = new BytesArray(seed);
                try (InputStream stream = bytes.streamInput()) {
                    testBlobContainer.writeBlob("data-" + localNode.getId() + ".dat", stream, bytes.length(), true);
                }
            } catch (IOException exp) {
                throw new RepositoryVerificationException(metadata.name(), "store location [" + blobStore() + "] is not accessible on the node [" + localNode + "]", exp);
            }
        } else {
            throw new RepositoryVerificationException(metadata.name(), "a file written by master to the store [" + blobStore() + "] cannot be accessed on the node [" + localNode + "]. "
                + "This might indicate that the store [" + blobStore() + "] is not shared between this node and the master node or "
                + "that permissions on the store don't allow reading files written by the master node");
        }
    }

    /**
     * Delete shard snapshot
     *
     * @param snapshotId snapshot id
     * @param shardId    shard id
     */
    private void delete(SnapshotId snapshotId, Version version, IndexId indexId, ShardId shardId) {
        Context context = new Context(snapshotId, version, indexId, shardId, shardId);
        context.delete();
    }

    @Override
    public String toString() {
        return "BlobStoreRepository[" +
            "[" + metadata.name() +
            "], [" + blobStore() + ']' +
            ']';
    }

    BlobStoreFormat<BlobStoreIndexShardSnapshot> indexShardSnapshotFormat(Version version) {
        return indexShardSnapshotFormat;
    }

    /**
     * Context for snapshot/restore operations
     */
    private class Context {

        protected final SnapshotId snapshotId;

        protected final ShardId shardId;

        protected final BlobContainer blobContainer;

        protected final Version version;

        Context(SnapshotId snapshotId, Version version, IndexId indexId, ShardId shardId) {
            this(snapshotId, version, indexId, shardId, shardId);
        }

        Context(SnapshotId snapshotId, Version version, IndexId indexId, ShardId shardId, ShardId snapshotShardId) {
            this.snapshotId = snapshotId;
            this.version = version;
            this.shardId = shardId;
            blobContainer = blobStore().blobContainer(basePath().add("indices").add(indexId.getId()).add(Integer.toString(snapshotShardId.getId())));
        }

        /**
         * Delete shard snapshot
         */
        public void delete() {
            final Map<String, BlobMetaData> blobs;
            try {
                blobs = blobContainer.listBlobs();
            } catch (IOException e) {
                throw new IndexShardSnapshotException(shardId, "Failed to list content of gateway", e);
            }

            Tuple<BlobStoreIndexShardSnapshots, Integer> tuple = buildBlobStoreIndexShardSnapshots(blobs);
            BlobStoreIndexShardSnapshots snapshots = tuple.v1();
            int fileListGeneration = tuple.v2();

            try {
                indexShardSnapshotFormat(version).delete(blobContainer, snapshotId.getUUID());
            } catch (IOException e) {
                logger.debug("[{}] [{}] failed to delete shard snapshot file", shardId, snapshotId);
            }

            // Build a list of snapshots that should be preserved
            List<SnapshotFiles> newSnapshotsList = new ArrayList<>();
            for (SnapshotFiles point : snapshots) {
                if (!point.snapshot().equals(snapshotId.getName())) {
                    newSnapshotsList.add(point);
                }
            }
            // finalize the snapshot and rewrite the snapshot index with the next sequential snapshot index
            finalize(newSnapshotsList, fileListGeneration + 1, blobs, "snapshot deletion [" + snapshotId + "]");
        }

        /**
         * Loads information about shard snapshot
         */
        BlobStoreIndexShardSnapshot loadSnapshot() {
            try {
                return indexShardSnapshotFormat(version).read(blobContainer, snapshotId.getUUID());
            } catch (IOException ex) {
                throw new SnapshotException(metadata.name(), snapshotId, "failed to read shard snapshot file for " + shardId, ex);
            }
        }

        /**
         * Writes a new index file for the shard and removes all unreferenced files from the repository.
         *
         * We need to be really careful in handling index files in case of failures to make sure we don't
         * have index file that points to files that were deleted.
         *
         * @param snapshots          list of active snapshots in the container
         * @param fileListGeneration the generation number of the snapshot index file
         * @param blobs              list of blobs in the container
         * @param reason             a reason explaining why the shard index file is written
         */
        protected void finalize(final List<SnapshotFiles> snapshots,
                                final int fileListGeneration,
                                final Map<String, BlobMetaData> blobs,
                                final String reason) {
            final String indexGeneration = Integer.toString(fileListGeneration);
            final String currentIndexGen = indexShardSnapshotsFormat.blobName(indexGeneration);

            final BlobStoreIndexShardSnapshots updatedSnapshots = new BlobStoreIndexShardSnapshots(snapshots);
            try {
                // Delete temporary index files first, as we might otherwise fail in the next step creating the new index file if an earlier
                // attempt to write an index file with this generation failed mid-way after creating the temporary file.
                for (final String blobName : blobs.keySet()) {
                    if (FsBlobContainer.isTempBlobName(blobName)) {
                        try {
                            blobContainer.deleteBlobIgnoringIfNotExists(blobName);
                        } catch (IOException e) {
                            logger.warn(() -> new ParameterizedMessage("[{}][{}] failed to delete index blob [{}] during finalization",
                                snapshotId, shardId, blobName), e);
                            throw e;
                        }
                    }
                }

                // If we deleted all snapshots, we don't need to create a new index file
                if (snapshots.size() > 0) {
                    indexShardSnapshotsFormat.writeAtomic(updatedSnapshots, blobContainer, indexGeneration);
                }

                // Delete old index files
                for (final String blobName : blobs.keySet()) {
                    if (blobName.startsWith(SNAPSHOT_INDEX_PREFIX)) {
                        try {
                            blobContainer.deleteBlobIgnoringIfNotExists(blobName);
                        } catch (IOException e) {
                            logger.warn(() -> new ParameterizedMessage("[{}][{}] failed to delete index blob [{}] during finalization",
                                snapshotId, shardId, blobName), e);
                            throw e;
                        }
                    }
                }

                // Delete all blobs that don't exist in a snapshot
                for (final String blobName : blobs.keySet()) {
                    if (blobName.startsWith(DATA_BLOB_PREFIX) && (updatedSnapshots.findNameFile(canonicalName(blobName)) == null)) {
                        try {
                            blobContainer.deleteBlobIgnoringIfNotExists(blobName);
                        } catch (IOException e) {
                            logger.warn(() -> new ParameterizedMessage("[{}][{}] failed to delete data blob [{}] during finalization",
                                snapshotId, shardId, blobName), e);
                        }
                    }
                }
            } catch (IOException e) {
                String message = "Failed to finalize " + reason + " with shard index [" + currentIndexGen + "]";
                throw new IndexShardSnapshotFailedException(shardId, message, e);
            }
        }

        /**
         * Generates blob name
         *
         * @param generation the blob number
         * @return the blob name
         */
        protected String fileNameFromGeneration(long generation) {
            return DATA_BLOB_PREFIX + Long.toString(generation, Character.MAX_RADIX);
        }

        /**
         * Finds the next available blob number
         *
         * @param blobs list of blobs in the repository
         * @return next available blob number
         */
        protected long findLatestFileNameGeneration(Map<String, BlobMetaData> blobs) {
            long generation = -1;
            for (String name : blobs.keySet()) {
                if (!name.startsWith(DATA_BLOB_PREFIX)) {
                    continue;
                }
                name = canonicalName(name);
                try {
                    long currentGen = Long.parseLong(name.substring(DATA_BLOB_PREFIX.length()), Character.MAX_RADIX);
                    if (currentGen > generation) {
                        generation = currentGen;
                    }
                } catch (NumberFormatException e) {
                    logger.warn("file [{}] does not conform to the '{}' schema", name, DATA_BLOB_PREFIX);
                }
            }
            return generation;
        }

        /**
         * Loads all available snapshots in the repository
         *
         * @param blobs list of blobs in repository
         * @return tuple of BlobStoreIndexShardSnapshots and the last snapshot index generation
         */
        protected Tuple<BlobStoreIndexShardSnapshots, Integer> buildBlobStoreIndexShardSnapshots(Map<String, BlobMetaData> blobs) {
            int latest = -1;
            Set<String> blobKeys = blobs.keySet();
            for (String name : blobKeys) {
                if (name.startsWith(SNAPSHOT_INDEX_PREFIX)) {
                    try {
                        int gen = Integer.parseInt(name.substring(SNAPSHOT_INDEX_PREFIX.length()));
                        if (gen > latest) {
                            latest = gen;
                        }
                    } catch (NumberFormatException ex) {
                        logger.warn("failed to parse index file name [{}]", name);
                    }
                }
            }
            if (latest >= 0) {
                try {
                    final BlobStoreIndexShardSnapshots shardSnapshots =
                        indexShardSnapshotsFormat.read(blobContainer, Integer.toString(latest));
                    return new Tuple<>(shardSnapshots, latest);
                } catch (IOException e) {
                    final String file = SNAPSHOT_INDEX_PREFIX + latest;
                    logger.warn(() -> new ParameterizedMessage("failed to read index file [{}]", file), e);
                }
            } else if (blobKeys.isEmpty() == false) {
                logger.debug("Could not find a readable index-N file in a non-empty shard snapshot directory [{}]", blobContainer.path());
            }

            // We couldn't load the index file - falling back to loading individual snapshots
            List<SnapshotFiles> snapshots = new ArrayList<>();
            for (String name : blobKeys) {
                try {
                    BlobStoreIndexShardSnapshot snapshot = null;
                    if (name.startsWith(SNAPSHOT_PREFIX)) {
                        snapshot = indexShardSnapshotFormat.readBlob(blobContainer, name);
                    }
                    if (snapshot != null) {
                        snapshots.add(new SnapshotFiles(snapshot.snapshot(), snapshot.indexFiles()));
                    }
                } catch (IOException e) {
                    logger.warn(() -> new ParameterizedMessage("failed to read commit point [{}]", name), e);
                }
            }
            return new Tuple<>(new BlobStoreIndexShardSnapshots(snapshots), -1);
        }
    }

    /**
     * Context for snapshot operations
     */
    private class SnapshotContext extends Context {

        private final Store store;
        private final IndexShardSnapshotStatus snapshotStatus;
        private final long startTime;

        /**
         * Constructs new context
         *
         * @param shard          shard to be snapshotted
         * @param snapshotId     snapshot id
         * @param indexId        the id of the index being snapshotted
         * @param snapshotStatus snapshot status to report progress
         */
        SnapshotContext(IndexShard shard, SnapshotId snapshotId, IndexId indexId, IndexShardSnapshotStatus snapshotStatus, long startTime) {
            super(snapshotId, Version.CURRENT, indexId, shard.shardId());
            this.snapshotStatus = snapshotStatus;
            this.store = shard.store();
            this.startTime = startTime;
        }

        /**
         * Create snapshot from index commit point
         *
         * @param snapshotIndexCommit snapshot commit point
         */
        public void snapshot(final IndexCommit snapshotIndexCommit) {
            logger.debug("[{}] [{}] snapshot to [{}] ...", shardId, snapshotId, metadata.name());

            final Map<String, BlobMetaData> blobs;
            try {
                blobs = blobContainer.listBlobs();
            } catch (IOException e) {
                throw new IndexShardSnapshotFailedException(shardId, "failed to list blobs", e);
            }

            long generation = findLatestFileNameGeneration(blobs);
            Tuple<BlobStoreIndexShardSnapshots, Integer> tuple = buildBlobStoreIndexShardSnapshots(blobs);
            BlobStoreIndexShardSnapshots snapshots = tuple.v1();
            int fileListGeneration = tuple.v2();

            if (snapshots.snapshots().stream().anyMatch(sf -> sf.snapshot().equals(snapshotId.getName()))) {
                throw new IndexShardSnapshotFailedException(shardId,
                    "Duplicate snapshot name [" + snapshotId.getName() + "] detected, aborting");
            }

            final List<BlobStoreIndexShardSnapshot.FileInfo> indexCommitPointFiles = new ArrayList<>();

            store.incRef();
            int indexIncrementalFileCount = 0;
            int indexTotalNumberOfFiles = 0;
            long indexIncrementalSize = 0;
            long indexTotalFileCount = 0;
            try {
                ArrayList<BlobStoreIndexShardSnapshot.FileInfo> filesToSnapshot = new ArrayList<>();
                final Store.MetadataSnapshot metadata;
                // TODO apparently we don't use the MetadataSnapshot#.recoveryDiff(...) here but we should
                final Collection<String> fileNames;
                try {
                    logger.trace("[{}] [{}] Loading store metadata using index commit [{}]", shardId, snapshotId, snapshotIndexCommit);
                    metadata = store.getMetadata(snapshotIndexCommit);
                    fileNames = snapshotIndexCommit.getFileNames();
                } catch (IOException e) {
                    throw new IndexShardSnapshotFailedException(shardId, "Failed to get store file metadata", e);
                }
                for (String fileName : fileNames) {
                    if (snapshotStatus.isAborted()) {
                        logger.debug("[{}] [{}] Aborted on the file [{}], exiting", shardId, snapshotId, fileName);
                        throw new IndexShardSnapshotFailedException(shardId, "Aborted");
                    }

                    logger.trace("[{}] [{}] Processing [{}]", shardId, snapshotId, fileName);
                    final StoreFileMetaData md = metadata.get(fileName);
                    BlobStoreIndexShardSnapshot.FileInfo existingFileInfo = null;
                    List<BlobStoreIndexShardSnapshot.FileInfo> filesInfo = snapshots.findPhysicalIndexFiles(fileName);
                    if (filesInfo != null) {
                        for (BlobStoreIndexShardSnapshot.FileInfo fileInfo : filesInfo) {
                            try {
                                // in 1.3.3 we added additional hashes for .si / segments_N files
                                // to ensure we don't double the space in the repo since old snapshots
                                // don't have this hash we try to read that hash from the blob store
                                // in a bwc compatible way.
                                maybeRecalculateMetadataHash(blobContainer, fileInfo, metadata);
                            } catch (Exception e) {
                                logger.warn(() -> new ParameterizedMessage("{} Can't calculate hash from blob for file [{}] [{}]", shardId, fileInfo.physicalName(), fileInfo.metadata()), e);
                            }
                            if (fileInfo.isSame(md) && snapshotFileExistsInBlobs(fileInfo, blobs)) {
                                // a commit point file with the same name, size and checksum was already copied to repository
                                // we will reuse it for this snapshot
                                existingFileInfo = fileInfo;
                                break;
                            }
                        }
                    }

                    indexTotalFileCount += md.length();
                    indexTotalNumberOfFiles++;

                    if (existingFileInfo == null) {
                        indexIncrementalFileCount++;
                        indexIncrementalSize += md.length();
                        // create a new FileInfo
                        BlobStoreIndexShardSnapshot.FileInfo snapshotFileInfo = new BlobStoreIndexShardSnapshot.FileInfo(fileNameFromGeneration(++generation), md, chunkSize());
                        indexCommitPointFiles.add(snapshotFileInfo);
                        filesToSnapshot.add(snapshotFileInfo);
                    } else {
                        indexCommitPointFiles.add(existingFileInfo);
                    }
                }

                snapshotStatus.moveToStarted(startTime, indexIncrementalFileCount,
                    indexTotalNumberOfFiles, indexIncrementalSize, indexTotalFileCount);

                for (BlobStoreIndexShardSnapshot.FileInfo snapshotFileInfo : filesToSnapshot) {
                    try {
                        snapshotFile(snapshotFileInfo);
                    } catch (IOException e) {
                        throw new IndexShardSnapshotFailedException(shardId, "Failed to perform snapshot (index files)", e);
                    }
                }
            } finally {
                store.decRef();
            }

            final IndexShardSnapshotStatus.Copy lastSnapshotStatus = snapshotStatus.moveToFinalize(snapshotIndexCommit.getGeneration());

            // now create and write the commit point
            final BlobStoreIndexShardSnapshot snapshot = new BlobStoreIndexShardSnapshot(snapshotId.getName(),
                                                                        lastSnapshotStatus.getIndexVersion(),
                                                                        indexCommitPointFiles,
                                                                        lastSnapshotStatus.getStartTime(),
                                                                        // snapshotStatus.startTime() is assigned on the same machine,
                                                                        // so it's safe to use with VLong
                                                                        System.currentTimeMillis() - lastSnapshotStatus.getStartTime(),
                                                                        lastSnapshotStatus.getIncrementalFileCount(),
                                                                        lastSnapshotStatus.getIncrementalSize()
            );

            //TODO: The time stored in snapshot doesn't include cleanup time.
            logger.trace("[{}] [{}] writing shard snapshot file", shardId, snapshotId);
            try {
                indexShardSnapshotFormat.write(snapshot, blobContainer, snapshotId.getUUID());
            } catch (IOException e) {
                throw new IndexShardSnapshotFailedException(shardId, "Failed to write commit point", e);
            }

            // delete all files that are not referenced by any commit point
            // build a new BlobStoreIndexShardSnapshot, that includes this one and all the saved ones
            List<SnapshotFiles> newSnapshotsList = new ArrayList<>();
            newSnapshotsList.add(new SnapshotFiles(snapshot.snapshot(), snapshot.indexFiles()));
            for (SnapshotFiles point : snapshots) {
                newSnapshotsList.add(point);
            }
            // finalize the snapshot and rewrite the snapshot index with the next sequential snapshot index
            finalize(newSnapshotsList, fileListGeneration + 1, blobs, "snapshot creation [" + snapshotId + "]");
            snapshotStatus.moveToDone(System.currentTimeMillis());

        }

        /**
         * Snapshot individual file
         *
         * @param fileInfo file to be snapshotted
         */
        private void snapshotFile(final BlobStoreIndexShardSnapshot.FileInfo fileInfo) throws IOException {
            final String file = fileInfo.physicalName();
            try (IndexInput indexInput = store.openVerifyingInput(file, IOContext.READONCE, fileInfo.metadata())) {
                for (int i = 0; i < fileInfo.numberOfParts(); i++) {
                    final long partBytes = fileInfo.partBytes(i);

                    final InputStreamIndexInput inputStreamIndexInput = new InputStreamIndexInput(indexInput, partBytes);
                    InputStream inputStream = inputStreamIndexInput;
                    if (snapshotRateLimiter != null) {
                        inputStream = new RateLimitingInputStream(inputStreamIndexInput, snapshotRateLimiter,
                                                                  snapshotRateLimitingTimeInNanos::inc);
                    }
                    inputStream = new AbortableInputStream(inputStream, fileInfo.physicalName());
                    blobContainer.writeBlob(fileInfo.partName(i), inputStream, partBytes, true);
                }
                Store.verify(indexInput);
                snapshotStatus.addProcessedFile(fileInfo.length());
            } catch (Exception t) {
                failStoreIfCorrupted(t);
                snapshotStatus.addProcessedFile(0);
                throw t;
            }
        }

        private void failStoreIfCorrupted(Exception e) {
            if (e instanceof CorruptIndexException || e instanceof IndexFormatTooOldException || e instanceof IndexFormatTooNewException) {
                try {
                    store.markStoreCorrupted((IOException) e);
                } catch (IOException inner) {
                    inner.addSuppressed(e);
                    logger.warn("store cannot be marked as corrupted", inner);
                }
            }
        }

        /**
         * Checks if snapshot file already exists in the list of blobs
         *
         * @param fileInfo file to check
         * @param blobs    list of blobs
         * @return true if file exists in the list of blobs
         */
        private boolean snapshotFileExistsInBlobs(BlobStoreIndexShardSnapshot.FileInfo fileInfo, Map<String, BlobMetaData> blobs) {
            BlobMetaData blobMetaData = blobs.get(fileInfo.name());
            if (blobMetaData != null) {
                return blobMetaData.length() == fileInfo.length();
            } else if (blobs.containsKey(fileInfo.partName(0))) {
                // multi part file sum up the size and check
                int part = 0;
                long totalSize = 0;
                while (true) {
                    blobMetaData = blobs.get(fileInfo.partName(part++));
                    if (blobMetaData == null) {
                        break;
                    }
                    totalSize += blobMetaData.length();
                }
                return totalSize == fileInfo.length();
            }
            // no file, not exact and not multipart
            return false;
        }

        private class AbortableInputStream extends FilterInputStream {
            private final String fileName;

            AbortableInputStream(InputStream delegate, String fileName) {
                super(delegate);
                this.fileName = fileName;
            }

            @Override
            public int read() throws IOException {
                checkAborted();
                return in.read();
            }

            @Override
            public int read(byte[] b, int off, int len) throws IOException {
                checkAborted();
                return in.read(b, off, len);
            }

            private void checkAborted() {
                if (snapshotStatus.isAborted()) {
                    logger.debug("[{}] [{}] Aborted on the file [{}], exiting", shardId, snapshotId, fileName);
                    throw new IndexShardSnapshotFailedException(shardId, "Aborted");
                }
            }
        }
    }

    /**
     * This is a BWC layer to ensure we update the snapshots metadata with the corresponding hashes before we compare them.
     * The new logic for StoreFileMetaData reads the entire {@code .si} and {@code segments.n} files to strengthen the
     * comparison of the files on a per-segment / per-commit level.
     */
    private static void maybeRecalculateMetadataHash(final BlobContainer blobContainer, final BlobStoreIndexShardSnapshot.FileInfo fileInfo, Store.MetadataSnapshot snapshot) throws Exception {
        final StoreFileMetaData metadata;
        if (fileInfo != null && (metadata = snapshot.get(fileInfo.physicalName())) != null) {
            if (metadata.hash().length > 0 && fileInfo.metadata().hash().length == 0) {
                // we have a hash - check if our repo has a hash too otherwise we have
                // to calculate it.
                // we might have multiple parts even though the file is small... make sure we read all of it.
                try (InputStream stream = new PartSliceStream(blobContainer, fileInfo)) {
                    BytesRefBuilder builder = new BytesRefBuilder();
                    Store.MetadataSnapshot.hashFile(builder, stream, fileInfo.length());
                    BytesRef hash = fileInfo.metadata().hash(); // reset the file infos metadata hash
                    assert hash.length == 0;
                    hash.bytes = builder.bytes();
                    hash.offset = 0;
                    hash.length = builder.length();
                }
            }
        }
    }

    private static final class PartSliceStream extends SlicedInputStream {

        private final BlobContainer container;
        private final BlobStoreIndexShardSnapshot.FileInfo info;

        PartSliceStream(BlobContainer container, BlobStoreIndexShardSnapshot.FileInfo info) {
            super(info.numberOfParts());
            this.info = info;
            this.container = container;
        }

        @Override
        protected InputStream openSlice(long slice) throws IOException {
            return container.readBlob(info.partName(slice));
        }
    }

    /**
     * Context for restore operations
     */
    private class RestoreContext extends Context {

        private final IndexShard targetShard;

        private final RecoveryState recoveryState;

        /**
         * Constructs new restore context
         *
         * @param shard           shard to restore into
         * @param snapshotId      snapshot id
         * @param indexId         id of the index being restored
         * @param snapshotShardId shard in the snapshot that data should be restored from
         * @param recoveryState   recovery state to report progress
         */
        RestoreContext(IndexShard shard, SnapshotId snapshotId, Version version, IndexId indexId, ShardId snapshotShardId, RecoveryState recoveryState) {
            super(snapshotId, version, indexId, shard.shardId(), snapshotShardId);
            this.recoveryState = recoveryState;
            this.targetShard = shard;
        }

        /**
         * Performs restore operation
         */
        public void restore() throws IOException {
            final Store store = targetShard.store();
            store.incRef();
            try {
                logger.debug("[{}] [{}] restoring to [{}] ...", snapshotId, metadata.name(), shardId);
                BlobStoreIndexShardSnapshot snapshot = loadSnapshot();

                if (snapshot.indexFiles().size() == 1
                    && snapshot.indexFiles().get(0).physicalName().startsWith("segments_")
                    && snapshot.indexFiles().get(0).hasUnknownChecksum()) {
                    // If the shard has no documents, it will only contain a single segments_N file for the
                    // shard's snapshot.  If we are restoring a snapshot created by a previous supported version,
                    // it is still possible that in that version, an empty shard has a segments_N file with an unsupported
                    // version (and no checksum), because we don't know the Lucene version to assign segments_N until we
                    // have written some data.  Since the segments_N for an empty shard could have an incompatible Lucene
                    // version number and no checksum, even though the index itself is perfectly fine to restore, this
                    // empty shard would cause exceptions to be thrown.  Since there is no data to restore from an empty
                    // shard anyway, we just create the empty shard here and then exit.
                    IndexWriter writer = new IndexWriter(store.directory(), new IndexWriterConfig(null)
<<<<<<< HEAD
                        .setSoftDeletesField(Lucene.SOFT_DELETE_FIELD)
=======
                        .setSoftDeletesField(Lucene.SOFT_DELETES_FIELD)
>>>>>>> 6dd0aa54
                        .setOpenMode(IndexWriterConfig.OpenMode.CREATE)
                        .setCommitOnClose(true));
                    writer.close();
                    return;
                }

                SnapshotFiles snapshotFiles = new SnapshotFiles(snapshot.snapshot(), snapshot.indexFiles());
                Store.MetadataSnapshot recoveryTargetMetadata;
                try {
                    // this will throw an IOException if the store has no segments infos file. The
                    // store can still have existing files but they will be deleted just before being
                    // restored.
                    recoveryTargetMetadata = targetShard.snapshotStoreMetadata();
                } catch (IndexNotFoundException e) {
                    // happens when restore to an empty shard, not a big deal
                    logger.trace("[{}] [{}] restoring from to an empty shard", shardId, snapshotId);
                    recoveryTargetMetadata = Store.MetadataSnapshot.EMPTY;
                } catch (IOException e) {
                    logger.warn(() -> new ParameterizedMessage("{} Can't read metadata from store, will not reuse any local file while restoring", shardId), e);
                    recoveryTargetMetadata = Store.MetadataSnapshot.EMPTY;
                }

                final List<BlobStoreIndexShardSnapshot.FileInfo> filesToRecover = new ArrayList<>();
                final Map<String, StoreFileMetaData> snapshotMetaData = new HashMap<>();
                final Map<String, BlobStoreIndexShardSnapshot.FileInfo> fileInfos = new HashMap<>();
                for (final BlobStoreIndexShardSnapshot.FileInfo fileInfo : snapshot.indexFiles()) {
                    try {
                        // in 1.3.3 we added additional hashes for .si / segments_N files
                        // to ensure we don't double the space in the repo since old snapshots
                        // don't have this hash we try to read that hash from the blob store
                        // in a bwc compatible way.
                        maybeRecalculateMetadataHash(blobContainer, fileInfo, recoveryTargetMetadata);
                    } catch (Exception e) {
                        // if the index is broken we might not be able to read it
                        logger.warn(() -> new ParameterizedMessage("{} Can't calculate hash from blog for file [{}] [{}]", shardId, fileInfo.physicalName(), fileInfo.metadata()), e);
                    }
                    snapshotMetaData.put(fileInfo.metadata().name(), fileInfo.metadata());
                    fileInfos.put(fileInfo.metadata().name(), fileInfo);
                }

                final Store.MetadataSnapshot sourceMetaData = new Store.MetadataSnapshot(unmodifiableMap(snapshotMetaData), emptyMap(), 0);

                final StoreFileMetaData restoredSegmentsFile = sourceMetaData.getSegmentsFile();
                if (restoredSegmentsFile == null) {
                    throw new IndexShardRestoreFailedException(shardId, "Snapshot has no segments file");
                }

                final Store.RecoveryDiff diff = sourceMetaData.recoveryDiff(recoveryTargetMetadata);
                for (StoreFileMetaData md : diff.identical) {
                    BlobStoreIndexShardSnapshot.FileInfo fileInfo = fileInfos.get(md.name());
                    recoveryState.getIndex().addFileDetail(fileInfo.name(), fileInfo.length(), true);
                    if (logger.isTraceEnabled()) {
                        logger.trace("[{}] [{}] not_recovering [{}] from [{}], exists in local store and is same", shardId, snapshotId, fileInfo.physicalName(), fileInfo.name());
                    }
                }

                for (StoreFileMetaData md : Iterables.concat(diff.different, diff.missing)) {
                    BlobStoreIndexShardSnapshot.FileInfo fileInfo = fileInfos.get(md.name());
                    filesToRecover.add(fileInfo);
                    recoveryState.getIndex().addFileDetail(fileInfo.name(), fileInfo.length(), false);
                    if (logger.isTraceEnabled()) {
                        logger.trace("[{}] [{}] recovering [{}] from [{}], exists in local store but is different", shardId, snapshotId,
                                fileInfo.physicalName(), fileInfo.name());
                    }
                }

                if (filesToRecover.isEmpty()) {
                    logger.trace("no files to recover, all exists within the local store");
                }

                try {
                    // list of all existing store files
                    final List<String> deleteIfExistFiles = Arrays.asList(store.directory().listAll());

                    // restore the files from the snapshot to the Lucene store
                    for (final BlobStoreIndexShardSnapshot.FileInfo fileToRecover : filesToRecover) {
                        // if a file with a same physical name already exist in the store we need to delete it
                        // before restoring it from the snapshot. We could be lenient and try to reuse the existing
                        // store files (and compare their names/length/checksum again with the snapshot files) but to
                        // avoid extra complexity we simply delete them and restore them again like StoreRecovery
                        // does with dangling indices. Any existing store file that is not restored from the snapshot
                        // will be clean up by RecoveryTarget.cleanFiles().
                        final String physicalName = fileToRecover.physicalName();
                        if (deleteIfExistFiles.contains(physicalName)) {
                            logger.trace("[{}] [{}] deleting pre-existing file [{}]", shardId, snapshotId, physicalName);
                            store.directory().deleteFile(physicalName);
                        }

                        logger.trace("[{}] [{}] restoring file [{}]", shardId, snapshotId, fileToRecover.name());
                        restoreFile(fileToRecover, store);
                    }
                } catch (IOException ex) {
                    throw new IndexShardRestoreFailedException(shardId, "Failed to recover index", ex);
                }

                // read the snapshot data persisted
                final SegmentInfos segmentCommitInfos;
                try {
                    segmentCommitInfos = Lucene.pruneUnreferencedFiles(restoredSegmentsFile.name(), store.directory());
                } catch (IOException e) {
                    throw new IndexShardRestoreFailedException(shardId, "Failed to fetch index version after copying it over", e);
                }
                recoveryState.getIndex().updateVersion(segmentCommitInfos.getVersion());

                /// now, go over and clean files that are in the store, but were not in the snapshot
                try {
                    for (String storeFile : store.directory().listAll()) {
                        if (Store.isAutogenerated(storeFile) || snapshotFiles.containPhysicalIndexFile(storeFile)) {
                            continue; //skip write.lock, checksum files and files that exist in the snapshot
                        }
                        try {
                            store.deleteQuiet("restore", storeFile);
                            store.directory().deleteFile(storeFile);
                        } catch (IOException e) {
                            logger.warn("[{}] failed to delete file [{}] during snapshot cleanup", snapshotId, storeFile);
                        }
                    }
                } catch (IOException e) {
                    logger.warn("[{}] failed to list directory - some of files might not be deleted", snapshotId);
                }
            } finally {
                store.decRef();
            }
        }

        /**
         * Restores a file
         * This is asynchronous method. Upon completion of the operation latch is getting counted down and any failures are
         * added to the {@code failures} list
         *
         * @param fileInfo file to be restored
         */
        private void restoreFile(final BlobStoreIndexShardSnapshot.FileInfo fileInfo, final Store store) throws IOException {
            boolean success = false;

            try (InputStream partSliceStream = new PartSliceStream(blobContainer, fileInfo)) {
                final InputStream stream;
                if (restoreRateLimiter == null) {
                    stream = partSliceStream;
                } else {
                    stream = new RateLimitingInputStream(partSliceStream, restoreRateLimiter, restoreRateLimitingTimeInNanos::inc);
                }

                try (IndexOutput indexOutput = store.createVerifyingOutput(fileInfo.physicalName(), fileInfo.metadata(), IOContext.DEFAULT)) {
                    final byte[] buffer = new byte[BUFFER_SIZE];
                    int length;
                    while ((length = stream.read(buffer)) > 0) {
                        indexOutput.writeBytes(buffer, 0, length);
                        recoveryState.getIndex().addRecoveredBytesToFile(fileInfo.name(), length);
                    }
                    Store.verify(indexOutput);
                    indexOutput.close();
                    store.directory().sync(Collections.singleton(fileInfo.physicalName()));
                    success = true;
                } catch (CorruptIndexException | IndexFormatTooOldException | IndexFormatTooNewException ex) {
                    try {
                        store.markStoreCorrupted(ex);
                    } catch (IOException e) {
                        logger.warn("store cannot be marked as corrupted", e);
                    }
                    throw ex;
                } finally {
                    if (success == false) {
                        store.deleteQuiet(fileInfo.physicalName());
                    }
                }
            }
        }
    }
}<|MERGE_RESOLUTION|>--- conflicted
+++ resolved
@@ -1492,11 +1492,7 @@
                     // empty shard would cause exceptions to be thrown.  Since there is no data to restore from an empty
                     // shard anyway, we just create the empty shard here and then exit.
                     IndexWriter writer = new IndexWriter(store.directory(), new IndexWriterConfig(null)
-<<<<<<< HEAD
-                        .setSoftDeletesField(Lucene.SOFT_DELETE_FIELD)
-=======
                         .setSoftDeletesField(Lucene.SOFT_DELETES_FIELD)
->>>>>>> 6dd0aa54
                         .setOpenMode(IndexWriterConfig.OpenMode.CREATE)
                         .setCommitOnClose(true));
                     writer.close();
